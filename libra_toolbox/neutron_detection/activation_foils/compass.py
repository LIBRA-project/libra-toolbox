import numpy as np
from numpy.typing import NDArray
import os
from pathlib import Path
import pandas as pd
from typing import Tuple, Dict, List, Union
import datetime
import uproot
import glob


def get_channel(filename):
    """
    Extract the channel number from a given filename string.

    Parameters
    ----------
    filename : str
        The input filename string containing the channel information.
        Should look something like : "Data_CH<channel_number>@V...CSV"

    Returns
    -------
    int
        The extracted channel number.

    Example
    -------
    >>> get_channel("Data_CH4@V1725_292_Background_250322.CSV")
    4
    """
    return int(filename.split("@")[0][7:])


def sort_compass_files(directory: str) -> dict:
    """Gets Compass csv data filenames
    and sorts them according to channel and ending number.
    The filenames need to be sorted by ending number because only
    the first csv file for each channel contains a header.

    Example of sorted filenames in directory:
        1st file: Data_CH4@...22.CSV
        2nd file: Data_CH4@...22_1.CSV
        3rd file: Data_CH4@...22_2.CSV"""

    filenames = os.listdir(directory)
    data_filenames = {}
    for filename in filenames:
        if filename.lower().endswith(".csv"):
            ch = get_channel(filename)
            # initialize filenames for each channel
            if ch not in data_filenames.keys():
                data_filenames[ch] = []

            data_filenames[ch].append(filename)
    # Sort filenames by number at end
    for ch in data_filenames.keys():
        data_filenames[ch] = np.sort(data_filenames[ch])

    return data_filenames


def get_events(directory: str) -> Tuple[Dict[int, np.ndarray], Dict[int, np.ndarray]]:
    """
    From a directory with unprocessed Compass data CSV files,
    this returns dictionaries of detector pulse times and energies
    with digitizer channels as the keys to the dictionaries.

    This function is also built to be able to read-in problematic
    Compass CSV files that have been incorrectly post-processed to
    reduce waveform data.

    Args:
        directory: directory containing CSV files with Compass data

    Returns:
        time values and energy values for each channel
    """

    time_values = {}
    energy_values = {}

    data_filenames = sort_compass_files(directory)

    for ch in data_filenames.keys():
        # Initialize time_values and energy_values for each channel
        time_values[ch] = np.empty(0)
        energy_values[ch] = np.empty(0)
        for i, filename in enumerate(data_filenames[ch]):

            # only the first file has a header
            if i == 0:
                header = 0
            else:
                header = None

            csv_file_path = os.path.join(directory, filename)

            df = pd.read_csv(csv_file_path, delimiter=";", header=header)

            # read the header and store in names
            if i == 0:
                names = df.columns.values
            else:
                # apply the column names if not the first file
                df.columns = names

            time_data = df["TIMETAG"].to_numpy()
            energy_data = df["ENERGY"].to_numpy()

            # Extract and append the energy data to the list
            time_values[ch] = np.concatenate([time_values[ch], time_data])
            energy_values[ch] = np.concatenate([energy_values[ch], energy_data])

    return time_values, energy_values


def get_start_stop_time(directory: str) -> Tuple[datetime.datetime, datetime.datetime]:
    """Obtains count start and stop time from the run.info file."""

    info_file = Path(directory).parent / "run.info"
    if info_file.exists():
        time_format = "%Y/%m/%d %H:%M:%S.%f%z"
        with open(info_file, "r") as file:
            lines = file.readlines()
    else:
        raise FileNotFoundError(f"Could not find run.info file in {directory}")

    start_time, stop_time = None, None
    for line in lines:
        if "time.start=" in line:
            # get start time string while cutting off '\n' newline
            time_string = line.split("=")[1].replace("\n", "")
            start_time = datetime.datetime.strptime(time_string, time_format)
        elif "time.stop=" in line:
            # get stop time string while cutting off '\n' newline
            time_string = line.split("=")[1].replace("\n", "")
            stop_time = datetime.datetime.strptime(time_string, time_format)

    if None in (start_time, stop_time):
        raise ValueError(f"Could not find time.start or time.stop in file {info_file}.")
    else:
        return start_time, stop_time


<<<<<<< HEAD
def get_live_time_from_root(root_filename: str, channel: int) -> Tuple[float, float]:
    """
    Gets live and real count time from Compass root file.
    Live time is defined as the difference between the actual time that
    a count is occurring and the "dead time," in which the output of detector
    pulses is saturated such that additional signals cannot be processed.

    Args:
        root_filename: the path to the .root file
        channel: the channel number to get the live time for

    Returns:
        the live count time in seconds, the real count time in seconds
=======
def get_live_time_from_root(filename, channel: int):
    """
    Gets live and real count time from Compass root file.
    Times are given in seconds.
    Live time is defined as the difference between the actual time that
    a count is occurring and the "dead time," in which the output of detector
    pulses is saturated such that additional signals cannot be processed.
>>>>>>> bf88ee2f
    """

    with uproot.open(filename) as root_file:
        live_count_time = root_file[f"LiveTime_{channel}"].members["fMilliSec"] / 1000
        real_count_time = root_file[f"RealTime_{channel}"].members["fMilliSec"] / 1000
    return live_count_time, real_count_time


class Detector:
    events: NDArray[Tuple[float, float]]  # type: ignore # Array of (time, energy) pairs
    channel_nb: int
    live_count_time: float
    real_count_time: float

    def __init__(self, channel_nb) -> None:
        """
        Initialize a Detector object.
        Args:
            channel_nb: channel number of the detector
        """
        self.channel_nb = channel_nb
        self.events = np.empty((0, 2))  # Initialize as empty 2D array with 2 columns
        self.live_count_time = None
        self.real_count_time = None

    def get_energy_hist(self, bins: Union[int, str]) -> Tuple[np.ndarray, np.ndarray]:
        """
        Get the energy histogram of the detector events.
        Args:
            bins: number of bins or "double" to use half the max energy as bin size
        Returns:
            Tuple of histogram values and bin edges
        """

        energy_values = self.events[:, 1].copy()
        time_values = self.events[:, 0].copy()
        # sort data based on timestamp
        inds = np.argsort(time_values)
        time_values = time_values[inds]
        energy_values = energy_values[inds]
        # print(np.nanmax(energy_values[source]))

        energy_values = np.nan_to_num(energy_values, nan=0)

        if isinstance(bins, int):
            real_bins = bins
        elif bins == "double":
            real_bins = int(np.nanmax(energy_values) / 2)
        else:
            # NOTE I don't think this is used
            real_bins = np.arange(0, np.max(energy_values))

        return np.histogram(energy_values, bins=real_bins)


class Measurement:
    start_time: datetime.datetime
    stop_time: datetime.datetime
    name: str
    detectors: List[Detector]

    def __init__(self, name: str) -> None:
        """
        Initialize a Measurement object.
        Args:
            name: name of the measurement
        """
        self.start_time = None
        self.stop_time = None
        self.name = name
        self.detectors = []

    @classmethod
    def from_directory(cls, source_dir: str, name: str) -> "Measurement":
        """
        Create a Measurement object from a directory containing Compass data.
        Args:
            source_dir: directory containing Compass data
            name: name of the measurement
        Returns:
            Measurement object
        """
        measurement_object = cls(name=name)

        # Get events
        time_values, energy_values = get_events(source_dir)

        # Get start and stop time
        start_time, stop_time = get_start_stop_time(source_dir)
        measurement_object.start_time = start_time
        measurement_object.stop_time = stop_time

        # Create detectors
        detectors = [Detector(channel_nb=nb) for nb in time_values.keys()]

        # Get live and real count times
        root_filename = glob.glob(os.path.join(source_dir, "*.root"))[0]
        if not os.path.isfile(root_filename):
            print("No root file found, assuming all counts are live")

        for detector in detectors:
            detector.events = np.column_stack(
                (time_values[detector.channel_nb], energy_values[detector.channel_nb])
            )

            if os.path.isfile(root_filename):
                live_count_time, real_count_time = get_live_time_from_root(
                    root_filename, detector.channel_nb
                )
                detector.live_count_time = live_count_time
                detector.real_count_time = real_count_time
            else:
                real_count_time = (stop_time - start_time).total_seconds()
                # Assume first and last event correspond to start and stop time of live counts
                # and convert from picoseconds to seconds
                ps_to_seconds = 1e-12
                live_count_time = (
                    time_values[detector.channel_nb][-1]
                    - time_values[detector.channel_nb][0]
                ) * ps_to_seconds
                detector.live_count_time = live_count_time
                detector.real_count_time = real_count_time

        measurement_object.detectors = detectors

        return measurement_object<|MERGE_RESOLUTION|>--- conflicted
+++ resolved
@@ -143,32 +143,14 @@
         return start_time, stop_time
 
 
-<<<<<<< HEAD
 def get_live_time_from_root(root_filename: str, channel: int) -> Tuple[float, float]:
     """
     Gets live and real count time from Compass root file.
     Live time is defined as the difference between the actual time that
     a count is occurring and the "dead time," in which the output of detector
-    pulses is saturated such that additional signals cannot be processed.
-
-    Args:
-        root_filename: the path to the .root file
-        channel: the channel number to get the live time for
-
-    Returns:
-        the live count time in seconds, the real count time in seconds
-=======
-def get_live_time_from_root(filename, channel: int):
-    """
-    Gets live and real count time from Compass root file.
-    Times are given in seconds.
-    Live time is defined as the difference between the actual time that
-    a count is occurring and the "dead time," in which the output of detector
-    pulses is saturated such that additional signals cannot be processed.
->>>>>>> bf88ee2f
-    """
-
-    with uproot.open(filename) as root_file:
+    pulses is saturated such that additional signals cannot be processed."""
+
+    with uproot.open(root_filename) as root_file:
         live_count_time = root_file[f"LiveTime_{channel}"].members["fMilliSec"] / 1000
         real_count_time = root_file[f"RealTime_{channel}"].members["fMilliSec"] / 1000
     return live_count_time, real_count_time
